#!/bin/bash

EXE="$(basename $0)"
BIN=${0/-version/.bin}

function error()
{
	RC=$1
	shift 1
	echo "ERROR [$EXE] $*" > /dev/stderr
	exit $RC
}

function warning()
{
	echo "WARNING [$EXE] $*" > /dev/stderr
}

case "$1" in
--dryrun)
	ACTION="echo"
	shift 1
	;;
--*)
	error 9 "'$1' in an invalid option"
	;;
*)
	ACTION=""
	;;
esac

function version-help()
{
	cat <<-END
		Syntax: gridlabd version [--dryrun] <command> <options...>
		Commands:
		  help                    get this list of commands
		  check [-v|-q|-w]        check for a newer version
		    -v                      enable verbose output
		    -q                      disable all output
		    -w                      only output warnings and errors and log check result
		  list [<pattern>]        get a list of available versions
		  show                    show the current active version
		  set [<pattern>]         set the active version
		  source                  open source code of the active version
		  delete [-a|<pattern>]   delete versions
		    -a                      delete all version except current one
	END
}

function version-check()
{
	version=$(${BIN} --version)
	branch=$(${BIN} --version=git-branch)
<<<<<<< HEAD
	if [ $(git remote 2>/dev/null | wc -l) -gt 1 ]; then
		warning "more than 1 git remote found, using '$(git remote | head -n 1)' for version check"
	fi
	origin=$(git remote get-url $(git remote 2>/dev/null | head -n 1)  2>/dev/null | cut -f4- -d/ | cut -f1 -d. )
=======
	origin=$(${BIN} --version=git-repo |cut -f4- -d/)
>>>>>>> 80b3340a
	remote=$( (curl -sL "https://raw.githubusercontent.com/$origin/$branch/source/version.h" | grep '#define REV_' | cut -f3 -d' ' | tr '\n' . | cut -f-3 -d.) || echo "none" )
	if [ "$remote" == "none" -o -z "$remote" ]; then
		[ "$1" != "-q" -a "$1" != "-w" ] && error 2 "$version ($branch) branch not found on github $origin"
		[ "$1" != "-q" ] && warning "$version ($branch) branch not found on github $origin"
		exit 0
	fi
	[ "$1" == "-v" ] && echo "REMOTE/$branch $remote"
	${BIN} --version="-ge $remote" 2>/dev/null || ( ( [ "$1" != "-q" -a "$1" != "-w" ] && warning "$version ($branch) is outdated" ) ; exit 0 )
	[ "$1" != "-q" -a "$1" != "-w" ] && echo "$version ($branch) is ok"
	[ "$1" == "-w" ] && ( curl -sL "http://version.gridlabd.us/index.html?v=${version}&b=${branch}" >/dev/null & )
	exit 0
}

function version-source()
{
	open $(${BIN} git commit HEAD html_url | sed -e 's:/commit/:/tree/:')
}

function version-save()
{
	if [ -f /usr/local/bin/gridlabd -a ! -L /usr/local/bin/gridlabd ]; then
		SAVED="$(${BIN} --version | cut -f2 -d' ')-saved_$(date '+%Y%m%d')"
		N=0
		TRY="$SAVED"
		while [ -d /usr/local/opt/gridlabd/$TRY ]; do
			TRY="$SAVED-$N"
			N=$(($N+1))
		done
		SAVED="$TRY"
		$ACTION mkdir -p /usr/local/opt/gridlabd/$SAVED/{bin,lib,share,include}
		for F in bin lib share include; do
			[ ! -d /usr/local/opt/gridlabd/$SAVED/$F ]; $ACTION mkdir -p /usr/local/opt/gridlabd/$SAVED/$F
			if [ "$F" == "bin" ]; then
				$ACTION mv /usr/local/bin/gridlabd* /usr/local/opt/gridlabd/$SAVED/bin
			else
				[ -f /usr/local/$F/gridlabd -a ! -L /usr/local/$F/gridlabd ] && $ACTION mv /usr/local/$F/gridlabd /usr/local/opt/gridlabd/$SAVED/$F
			fi
		done
	fi
}

function version-set()
{
	version-save
	L="$1"
	if [ ! -d "/usr/local/opt/gridlabd/$L" ]; then
		L=$(cd /usr/local/opt/gridlabd ; ls -1d *$1* | grep -v current)
	fi
	if [ -z "$L" ]; then
		L="$(${BIN} --version=name | sed -e 's/^gridlabd-//')"
	elif [ "$(echo $L | wc -w)" -gt 1 ]; then
		error 2 "ambiguous version"
	fi
	if [ ! "$(readlink /usr/local/opt/gridlabd/current)" == "/usr/local/opt/gridlabd/$L" ]; then
		$ACTION rm -f /usr/local/opt/gridlabd/current
		$ACTION ln -s /usr/local/opt/gridlabd/$L /usr/local/opt/gridlabd/current
	fi
	for F in bin lib share include; do
		if [ ! "$(readlink /usr/local/$F/gridlabd)" == "/usr/local/opt/gridlabd/current/$F/gridlabd" ]; then
			$ACTION rm -rf /usr/local/$F/gridlabd
			$ACTION ln -s /usr/local/opt/gridlabd/current/$F/gridlabd /usr/local/$F/gridlabd
		fi
	done
	echo "$L"
}

function version-show()
{
	if [ -L /usr/local/opt/gridlabd/current ]; then
		basename $(readlink /usr/local/opt/gridlabd/current)
	else
		echo "Current version is custom installed"
	fi
}

function version-delete()
{
	if [ "$1" == "-a" ]; then
		L="$(ls -1 /usr/local/opt/gridlabd | grep -v current)"
	else
		L="$1"
		if [ ! -d "$L" ]; then
			L=$(cd /usr/local/opt/gridlabd ; ls -1d *$1* | grep -v current)
		fi
	fi
	if [ ! -z "$L" ]; then
		for F in $L; do
			[ ! "$F" == "current" -a -d "/usr/local/opt/gridlabd/$F" -a ! "$(readlink /usr/local/opt/gridlabd/current)" == "/usr/local/opt/gridlabd/$F" ] && $ACTION rm -rf /usr/local/opt/gridlabd/$F
		done
	fi
}

function version-list()
{
	if [ $# -eq 0 ]; then
        for D in $(basename /usr/local/opt/gridlabd/*); do
            if [ "$D" != "current" -a -x "/usr/local/opt/gridlabd/$D/bin/gridlabd.bin" ]; then
                echo $D
            fi
        done
	elif [ "$1" == "-l" ]; then
        longlist $2
    else
        for D in $(basename /usr/local/opt/gridlabd/*$1*); do
            if [ "$D" != "current" -a -x "/usr/local/opt/gridlabd/$D/bin/gridlabd.bin" ]; then
                echo $D
            fi
        done
	fi
}

function longlist()
{
    if [ $# -eq 0 ]; then
		LIST=$(basename /usr/local/opt/gridlabd/* | grep -v '^current$')
	else
		LIST=$(basename /usr/local/opt/gridlabd/*$1*)
	fi
    echo "total$(du -sh /usr/local/opt/gridlabd | cut -c1-4)"
    for D in $LIST; do
        if [ -x "/usr/local/opt/gridlabd/$D/bin/gridlabd.bin" ]; then
            NAME=$(basename $D)
            VERSION=$(echo $NAME | cut -f1 -d-)
            BUILD=$(echo $NAME | cut -f2 -d-)
            BRANCH=$(echo $NAME | cut -f3 -d-)
            SIZE=$(du -sh /usr/local/opt/gridlabd/$D | cut -c1-4)
            echo "$VERSION $BUILD $SIZE $BRANCH"
        fi
    done
}

if [ $# -eq 0 ]; then
	version-show
	exit 0
fi

if [ "$(type -t version-$1)" == "function" ]; then
	version-$*
else
	error 9 "'$1' is not a valid command"
fi

if [ -z "$(which gridlabd)" ]; then
	warning "gridlabd is not in the current PATH environment"
fi
if [ ! -x "/usr/local/bin/python3" ]; then
	warning "python3 is not linked where gridlabd wants it in /usr/local/bin"
fi
<|MERGE_RESOLUTION|>--- conflicted
+++ resolved
@@ -52,14 +52,7 @@
 {
 	version=$(${BIN} --version)
 	branch=$(${BIN} --version=git-branch)
-<<<<<<< HEAD
-	if [ $(git remote 2>/dev/null | wc -l) -gt 1 ]; then
-		warning "more than 1 git remote found, using '$(git remote | head -n 1)' for version check"
-	fi
-	origin=$(git remote get-url $(git remote 2>/dev/null | head -n 1)  2>/dev/null | cut -f4- -d/ | cut -f1 -d. )
-=======
 	origin=$(${BIN} --version=git-repo |cut -f4- -d/)
->>>>>>> 80b3340a
 	remote=$( (curl -sL "https://raw.githubusercontent.com/$origin/$branch/source/version.h" | grep '#define REV_' | cut -f3 -d' ' | tr '\n' . | cut -f-3 -d.) || echo "none" )
 	if [ "$remote" == "none" -o -z "$remote" ]; then
 		[ "$1" != "-q" -a "$1" != "-w" ] && error 2 "$version ($branch) branch not found on github $origin"
