--- conflicted
+++ resolved
@@ -1713,11 +1713,7 @@
 	{
 		if (enable_subsecond_models == true)
 		{
-<<<<<<< HEAD
 			warning("inverter:%d %s - Deltamode is enabled for the module, but not this inverter!",obj->id,(obj->name ? obj->name : "Unnamed"));
-=======
-			gl_warning("inverter:%d %s - Deltamode is enabled for the module, but not this inverter!",obj->id, (obj->name ? obj->name : "Unnamed"));
->>>>>>> 33e0661c
 			/*  TROUBLESHOOT
 			The inverter is not flagged for deltamode operations, yet deltamode simulations are enabled for the overall system.  When deltamode
 			triggers, this inverter may no longer contribute to the system, until event-driven mode resumes.  This could cause issues with the simulation.
