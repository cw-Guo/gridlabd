--- conflicted
+++ resolved
@@ -8172,12 +8172,9 @@
 	else if ( strncmp(line, "#for",4) == 0 )
 	{
 		char var[64], range[1024];
-<<<<<<< HEAD
-=======
 		if ( line[0] == '"' ) line++;
 		char *end = line + strlen(line);
 		if ( end[-1] == '"') end[-1] = '\0';
->>>>>>> 7cf048c0
 		if ( sscanf(line+4,"%s in%*[ \t\"]%[^\n\"]",var,range) == 2 )
 		{
 			strcpy(line,"\n");
