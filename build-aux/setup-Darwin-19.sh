--- conflicted
+++ resolved
@@ -10,8 +10,9 @@
 [ ! -e /usr/local/bin/sed ] && ln -s /usr/local/bin/gsed /usr/local/bin/sed
 [ ! -e /usr/local/bin/libtoolize ] && ln -s /usr/local/bin/glibtoolize /usr/local/bin/libtoolize
 
-# install python3
+# python3
 brew install python3
+pip3 install matplotlib pandas numpy Pillow networkx pytz
 
 # docs generators
 brew install mono
@@ -19,13 +20,6 @@
 ln -s /usr/local/bin/naturaldocs /usr/local/bin/natural_docs
 brew install doxygen
 
-<<<<<<< HEAD
-# python3
-brew install python3
-pip3 install matplotlib pandas numpy Pillow networkx pytz
-
-=======
->>>>>>> bcfc7d26
 # influxdb
 brew install influxdb
 brew services start influxdb
