--- conflicted
+++ resolved
@@ -35,18 +35,10 @@
 		echo "DATADIR=\"$DATADIR\""
 		echo "SVNLSOPTIONS=\"$SVNLSOPTIONS\""
 	elif [ "$1" == "reset" ]; then
-<<<<<<< HEAD
-		rm -f $CONFIGFILE || (echo "ERROR: unable to reset $CONFIGFILE"; exit 1)
-	elif [ "$1" == "set" ]; then
-		shift 1
-		echo "$@" >> $CONFIGFILE
-	elif [ "$1" == "get" ]; then
-=======
 		rm -f $CONFIGFILE || (echo "ERROR: unable to reset $CONFIGFILE" > /dev/stderr; exit 1)
 	elif [ "$1" == "set" -a $# == 3 ]; then
 		echo "$2=\"$3\"" >> $CONFIGFILE
 	elif [ "$1" == "get" -a $# == 2 ]; then
->>>>>>> 11da5328
 		if [ ! -r $CONFIGFILE ]; then
 			value=$(config show | grep $2)
 		else
