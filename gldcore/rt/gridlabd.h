--- conflicted
+++ resolved
@@ -457,13 +457,9 @@
 	PT_enduse,		/**< Enduse load data */
 	PT_random,		/**< Randomized number */
 	PT_method,		/**< Method interface */
-<<<<<<< HEAD
 	PT_string,		/**< General string */
 	PT_property,	/**< General property reference */
-=======
-	PT_string,
 	PT_python,
->>>>>>> e5858f98
 #ifdef USE_TRIPLETS
 	PT_triple, /**< triplet of doubles (not supported) */
 	PT_triplex, /**< triplet of complexes (not supported) */
