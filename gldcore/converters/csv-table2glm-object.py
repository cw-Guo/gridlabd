"""Convert generable CSV table into a list of GLM objects
Valid options:
  class:   specifies the default class to use when class is not specified in the table
  module:  specifies the modules to be loaded before defining objects
"""
import csv
import re
import sys, getopt

def error(msg):
    print(f'ERROR [csv-table2glm-object]: {msg}',file=sys.stderr)
    sys.exit(1)

<<<<<<< HEAD
def convert (p_configuration_in, p_configuration_out, options={} ) : 
	with open(p_configuration_in, "r", newline='') as csvfile:
		configurations = csv.reader(csvfile, delimiter=',')
		p_config_out = open(p_configuration_out, "w")
		p_config_out.write(f"// {__file__} {p_configuration_in} {p_configuration_out} {options} \n")
=======
def warning(msg):
    print(f'WARNING [csv-table2glm-object]: {msg}',file=sys.stderr)

def convert (input_name, output_name=None, options={} ) : 
	if not output_name:
		if input_name.endswith(".csv"):
			output_name = input_name.replace(".csv",".glm")
		else:
			output_name = input_name + ".glm"
	with open(input_name, "r", newline='') as csvfile:
		configurations = csv.reader(csvfile, delimiter=',')
		glm = open(output_name, "w")
		glm.write(f"// {__file__} {input_name} {output_name} {options} \n")
		if "module" in options.keys():
			for module in options["module"].split(","):
				glm.write(f"module {module};\n")
>>>>>>> d53d6121
		for i, row in enumerate(configurations):
			if i == 0 : 
				headers = row
				if "class" in headers:
					class_index = headers.index("class")
				elif "class" not in options.keys():
					error("no class specified either in CSV or command options")
				else:
					class_index = None
			else : 
<<<<<<< HEAD
				if not row[0] and not options : 
					error("No class name found, please edit your CSV to include class or add -C <class name> to your input command")
				if not row[0] : 
					class_name = options['class']
				else: 
					class_name = row[0]
				if "." in class_name:
					class_spec = class_name.split(".")
					p_config_out.write(f"module {class_spec[0]};\n")
				p_config_out.write(f"object {class_name} ")
				p_config_out.write("{ \n")
=======
				if class_index == None or not row[class_index] : 
					class_name = options['class']
				else:
					class_name = row[class_index]
				glm.write(f"object {class_name} ")
				glm.write("{ \n")
>>>>>>> d53d6121
				for j,value in enumerate (row) : 
					if j!=class_index and headers[j] : 
						if not value and headers[j].strip()=="name" : 
							glm.write("\t" + headers[j].strip() + " " + class_name +"_" + str(i) + ";\n")
						else : 
							if value : 
								if re.findall('^\d+',value) or value.startswith('(') or '([0-9]*\ [*a-zA-Z+]*){0,1}?' in value and ',' not in value: 
									glm.write("\t" + headers[j].strip() + " " + value + ";\n")
								else : 
									glm.write("\t" + headers[j].strip() + " " + "\"" +value + "\"" + ";\n")
					for key,value in options.items():
						if not key in ["module","class"]:
							glm.write(f"\t{key} \"{value}\";\n")
				glm.write("}\n")
		glm.close()<|MERGE_RESOLUTION|>--- conflicted
+++ resolved
@@ -11,13 +11,6 @@
     print(f'ERROR [csv-table2glm-object]: {msg}',file=sys.stderr)
     sys.exit(1)
 
-<<<<<<< HEAD
-def convert (p_configuration_in, p_configuration_out, options={} ) : 
-	with open(p_configuration_in, "r", newline='') as csvfile:
-		configurations = csv.reader(csvfile, delimiter=',')
-		p_config_out = open(p_configuration_out, "w")
-		p_config_out.write(f"// {__file__} {p_configuration_in} {p_configuration_out} {options} \n")
-=======
 def warning(msg):
     print(f'WARNING [csv-table2glm-object]: {msg}',file=sys.stderr)
 
@@ -34,7 +27,6 @@
 		if "module" in options.keys():
 			for module in options["module"].split(","):
 				glm.write(f"module {module};\n")
->>>>>>> d53d6121
 		for i, row in enumerate(configurations):
 			if i == 0 : 
 				headers = row
@@ -45,26 +37,12 @@
 				else:
 					class_index = None
 			else : 
-<<<<<<< HEAD
-				if not row[0] and not options : 
-					error("No class name found, please edit your CSV to include class or add -C <class name> to your input command")
-				if not row[0] : 
-					class_name = options['class']
-				else: 
-					class_name = row[0]
-				if "." in class_name:
-					class_spec = class_name.split(".")
-					p_config_out.write(f"module {class_spec[0]};\n")
-				p_config_out.write(f"object {class_name} ")
-				p_config_out.write("{ \n")
-=======
 				if class_index == None or not row[class_index] : 
 					class_name = options['class']
 				else:
 					class_name = row[class_index]
 				glm.write(f"object {class_name} ")
 				glm.write("{ \n")
->>>>>>> d53d6121
 				for j,value in enumerate (row) : 
 					if j!=class_index and headers[j] : 
 						if not value and headers[j].strip()=="name" : 
