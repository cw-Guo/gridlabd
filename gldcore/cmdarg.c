/** $Id: cmdarg.c 5518 2016-07-15 00:55:28Z andyfisher $
	Copyright (C) 2008 Battelle Memorial Institute
	@file cmdarg.c
	@addtogroup cmdarg Command-line arguments
	@ingroup core

	The command-line argument processing module processes arguments as they are encountered.
	
	Use the --help command line option to obtain a list of valid options.

 @{
 **/

#include <stdio.h>
#include <string.h>
#ifdef WIN32 && !(__MINGW__)
#include <direct.h>
#else
#include <unistd.h>
#endif

#include "platform.h"
#include "globals.h"
#include "cmdarg.h"
#include "output.h"
#include "load.h"
#include "legal.h"
#include "timestamp.h"
#include "random.h"
#include "loadshape.h"
#include "enduse.h"
#include "instance.h"
#include "test.h"
#include "setup.h"
#include "sanitize.h"
#include "exec.h"

SET_MYCONTEXT(DMC_CMDARG)

clock_t loader_time = 0;

STATUS load_module_list(FILE *fd,int* test_mod_num)
{
	/*

	sprintf(mod_test,"mod_test%d=%s",test_mod_num++,*++argv);
	if (global_setvar(mod_test)==SUCCESS)
	*/
	char mod_test[100];
	char line[100];
	while(fscanf(fd,"%s",line) != EOF)
	{
		printf("Line: %s",line);
		sprintf(mod_test,"mod_test%d=%s",(*test_mod_num)++,line);
		if (global_setvar(mod_test)!=SUCCESS)
		{
			output_fatal("Unable to store module name");
			/*	TROUBLESHOOT
				This error is caused by a failure to set up a module test, which
				requires that the name module being tested be stored in a global
				variable called mod_test<num>.  The root cause will be identified
				by determining what error in the global_setvar call occurred.
			 */
			return FAILED;
		}
	}

	return SUCCESS;
}

typedef struct s_pntree{
	char *name;
	CLASS *oclass;
	struct s_pntree *left, *right;
} pntree;

void modhelp_alpha(pntree **ctree, CLASS *oclass){
	int cmpval = 0;
	pntree *targ = *ctree;
	
	cmpval = strcmp(oclass->name, targ->name);
	
	if(cmpval == 0){
		; /* exception? */
	} if(cmpval < 0){ /*  class < root ~ go left */
		if(targ->left == NULL){
			targ->left = (pntree *)malloc(sizeof(pntree));
			memset(targ->left, 0, sizeof(pntree));
			targ->left->name = oclass->name;
			targ->left->name = oclass->name;
			targ->left->oclass = oclass;
			targ->left->left = targ->left->right = 0;
		} else { /* non-null, follow upwards */
			modhelp_alpha(&targ->left, oclass);
		}
	} else {
		if(targ->right == NULL){
			targ->right = (pntree *)malloc(sizeof(pntree));
			memset(targ->right, 0, sizeof(pntree));
			targ->right->name = oclass->name;
			targ->right->name = oclass->name;
			targ->right->oclass = oclass;
			targ->right->right = targ->right->left = 0;
		} else {
			modhelp_alpha(&targ->right, oclass);
		}
	}
}

void set_tabs(char *tabs, int tabdepth){
	if(tabdepth > 32){
		throw_exception("print_class_d: tabdepth > 32, which is mightily deep!");
		/* TROUBLESHOOT
			This means that there is very deep nesting and this is unexpected.  
			This suggests a problem with the internal model and should be reported.
		 */
	} else {
		int i = 0;
		memset(tabs, 0, 33);
		for(i = 0; i < tabdepth; ++i)
			tabs[i] = '\t';
	}
}

void print_class_d(CLASS *oclass, int tabdepth){
	PROPERTY *prop;
	FUNCTION *func;
	char tabs[33];

	set_tabs(tabs, tabdepth);

	printf("%sclass %s {\n", tabs, oclass->name);
	if (oclass->parent){
		printf("%s\tparent %s;\n", tabs, oclass->parent->name);
		print_class_d(oclass->parent, tabdepth+1);
	}
	for (func=oclass->fmap; func!=NULL && func->oclass==oclass; func=func->next)
		printf( "%s\tfunction %s();\n", tabs, func->name);
	for (prop=oclass->pmap; prop!=NULL && prop->oclass==oclass; prop=prop->next)
	{
		char *propname = class_get_property_typename(prop->ptype);
		if (propname!=NULL)
		{
			if ( (prop->access&PA_HIDDEN)==PA_HIDDEN )
				continue;
			if (prop->unit != NULL)
			{
				printf("%s\t%s %s[%s];", tabs, propname, prop->name, prop->unit->name);
			}
			else if (prop->ptype==PT_set || prop->ptype==PT_enumeration)
			{
				KEYWORD *key;
				printf("%s\t%s {", tabs, propname);
				for (key=prop->keywords; key!=NULL; key=key->next)
					printf("%s=%"FMT_INT64"u%s", key->name, (int64)key->value, key->next==NULL?"":", ");
				printf("} %s;", prop->name);
			} 
			else 
			{
				printf("%s\t%s %s;", tabs, propname, prop->name);
			}
			if (prop->description!=NULL)
				printf(" // %s%s",prop->flags&PF_DEPRECATED?"(DEPRECATED) ":"",prop->description);
			printf("\n");
		}
	}
	printf("%s}\n\n", tabs);
}

void print_class(CLASS *oclass){
	print_class_d(oclass, 0);
}

void print_modhelp_tree(pntree *ctree){
	if(ctree->left != NULL){
		print_modhelp_tree(ctree->left);
		free(ctree->left);
		ctree->left = 0;
	}
	print_class(ctree->oclass);
	if(ctree->right != NULL){
		print_modhelp_tree(ctree->right);
		free(ctree->right);
		ctree->right = 0;
	}
}

int compare(const void *a, const void *b)
{
	return stricmp(*(char**)a,*(char**)b);
}

typedef struct s_cmdarg {
	char *lopt;
	char *sopt;
	int (*call)(int argc, char *argv[]);
	char *args;
	char *desc;
} CMDARG;
static int help(int argc, char *argv[]);

/************************************************************************/
/* COMMAND LINE PARSING ROUTINES 
 *
 * All cmdline parsing routines must use the prototype int (*)(int,char *[])
 *
 * The return value must be the number of args processed (excluding primary 
 * one). A return value of CMDOK indicates that processing must stop immediately
 * and the return status is the current status.  A return value of CMDERR indicates
 * that processing must stop immediately and FAILED status is returned.
 *
 */

#define CMDOK (-1)
#define CMDERR (-2)

static STATUS no_cmdargs()
{
	char htmlfile[1024];
	if ( global_autostartgui && find_file("gridlabd.htm",NULL,R_OK,htmlfile,sizeof(htmlfile)-1)!=NULL )
	{
		char cmd[1024];

		/* enter server mode and wait */
#ifdef WIN32
		if ( htmlfile[1]!=':' )
			sprintf(htmlfile,"%s\\gridlabd.htm", global_workdir);
		output_message("opening html page '%s'", htmlfile);
		sprintf(cmd,"start %s file:///%s", global_browser, htmlfile);
#elif defined(MACOSX)
		sprintf(cmd,"open -a %s %s", global_browser, htmlfile);
#else
		sprintf(cmd,"%s '%s' & ps -p $! >/dev/null", global_browser, htmlfile);
#endif
		IN_MYCONTEXT output_verbose("Starting browser using command [%s]", cmd);
		if (system(cmd)!=0)
		{
			output_error("unable to start browser");
			return FAILED;
		}
		else
		{
			IN_MYCONTEXT output_verbose("starting interface");
		}
		strcpy(global_environment,"server");
		global_mainloopstate = MLS_PAUSED;
		return SUCCESS;
	}
	else
		output_error("default html file '%s' not found (workdir='%s')", "gridlabd.htm",global_workdir);

	return SUCCESS;
}

static int copyright(int argc, char *argv[])
{
	legal_notice();
	return 0;
}
static int warn(int argc, char *argv[])
{
	global_warn_mode = !global_warn_mode;
	return 0;
}
static int bothstdout(int argc, char *argv[])
{
	output_both_stdout();
	return 0;
}
static int check(int argc, char *argv[])
{
	/* check main core implementation */
	if ( property_check()==FAILED )
	{
		output_fatal("main core property implementation failed size checks");
		exit(XC_INIERR);
	}
	global_runchecks = !global_runchecks;
	return 0;
}
static int debug(int argc, char *argv[])
{
	global_debug_output = !global_debug_output;
	return 0;
}
static int debugger(int argc, char *argv[])
{
	global_debug_mode = 1;
	global_debug_output = 1;
	return 0;
}
static int dumpall(int argc, char *argv[])
{
	global_dumpall = !global_dumpall;
	return 0;
}
static int quiet(int argc, char *argv[])
{
	global_quiet_mode = !global_quiet_mode;
	return 0;
}
static int verbose(int argc, char *argv[])
{
	global_verbose_mode=!global_verbose_mode;
	return 0;
}
static int _check_version(int argc, char *argv[])
{
	check_version(0);
	return 0;
}
static int profile(int argc, char *argv[])
{
	global_profiler = !global_profiler;
	return 0;
}
static int mt_profile(int argc, char *argv[])
{
	if ( argc>1 )
	{
		global_profiler = 1;
		global_mt_analysis = atoi(*++argv);
		argc--;
		if ( global_threadcount>1 )
			output_warning("--mt_profile forces threadcount=1");
		if ( global_mt_analysis<2 )
		{
			output_error("--mt_profile <n-threads> value must be 2 or greater");
			return CMDERR;
		}
		else
		{
			global_threadcount = 1;
			return 1;
		}
	}
	else
	{
		output_fatal("missing mt_profile thread count");
		return CMDERR;
	}
}
static int pauseatexit(int argc, char *argv[])
{
	global_pauseatexit = !global_pauseatexit;
	return 0;
}
static int compile(int argc, char *argv[])
{
	global_compileonly = !global_compileonly;
	return 0;
}
static int license(int argc, char *argv[])
{
	legal_license();
	return 0;
}
static int server_portnum(int argc, char *argv[])
{
	if (argc>1)
	{
		global_server_portnum = (argc--,atoi(*++argv));
		return 1;
	}
	else
	{
		output_fatal("missing server port number");
		/*	TROUBLESHOOT
			The <b>-P</b> or <b>--server_portnum</b> command line directive
			was not followed by a valid number.  The correct syntax is
			<b>-P <i>number</i></b> or <b>--server_portnum <i>number</i></b>.
		 */
		return CMDERR;
	}
}
static int server_inaddr(int argc, char *argv[])
{
	if ( argc>1 )
	{
		strncpy(global_server_inaddr,(argc--,*++argv),sizeof(global_server_inaddr)-1);
		return 1;
	}
	else
	{
		output_fatal("missing server ip address");
		/*	TROUBLESHOOT
			The <b>--server_inaddr</b> command line directive
			was not followed by a valid IP address.  The correct syntax is
			<b>--server_inaddr <i>interface address</i></b>.
		 */
		return CMDERR;
	}
}
static int version(int argc, char *argv[])
{
	output_message("GridLAB-D %d.%d.%d-%d (%s) %d-bit %s %s", 
		global_version_major, global_version_minor, global_version_patch, 
		global_version_build, global_version_branch, 8*sizeof(void*), global_platform,
#ifdef _DEBUG
	"DEBUG"
#else
	"RELEASE"
#endif
	);

	return 0;
}
static int dsttest(int argc, char *argv[])
{
	timestamp_test();
	return 0;
}
static int randtest(int argc, char *argv[])
{
	random_test();
	return 0;
}
static int unitstest(int argc, char *argv[])
{
	unit_test();
	return 0;
}
static int scheduletest(int argc, char *argv[])
{
	schedule_test();
	return 0;
}
static int loadshapetest(int argc, char *argv[])
{
	loadshape_test();
	return 0;
}
static int endusetest(int argc, char *argv[])
{
	enduse_test();
	return 0;
}
static int xmlstrict(int argc, char *argv[])
{
	global_xmlstrict = !global_xmlstrict;
	IN_MYCONTEXT output_verbose("xmlstrict is %s", global_xmlstrict?"enabled":"disabled");
	return 0;
}
static int globaldump(int argc, char *argv[])
{
	global_dump();
	return CMDOK;
}
static int relax(int argc, char *argv[])
{
	global_strictnames = FALSE;
	return 0;
}
static int pidfile(int argc, char *argv[])
{
	char *filename = strchr(*argv,'=');
	if (filename==NULL)
		strcpy(global_pidfile,"gridlabd.pid");
	else
		strcpy(global_pidfile,filename+1);
	return 0;
}
static int kml(int argc, char *argv[])
{
	char *filename = strchr(*argv,'=');
	if (filename)
		strcpy(global_kmlfile,filename+1);
	else
		strcpy(global_kmlfile,"gridlabd.kml");
	return 0;
}
static int avlbalance(int argc, char *argv[])
{
	global_no_balance = !global_no_balance;
	return 0;
}
static int testall(int argc, char *argv[])
{
	int test_mod_num = 1;
	FILE *fd = NULL;
	if(*++argv != NULL)
		fd = fopen(*argv,"r");
	else {
		output_fatal("no filename for testall");
		/*	TROUBLESHOOT
			The --testall parameter was found on the command line, but
			if was not followed by a filename containing the test
			description file.
		*/
		return CMDERR;
	}
	argc--;
	global_test_mode=TRUE;

	if(fd == NULL)
	{
		output_fatal("incorrect module list file name");
		/*	TROUBLESHOOT
			The --testall parameter was found on the command line, but
			if was not followed by a valid filename containing the test
			description file.
		*/
		return CMDERR;
	}
	if(load_module_list(fd,&test_mod_num) == FAILED)
		return CMDERR;
	return 1;
}
static int modhelp(int argc, char *argv[])
{
	if(argc > 1){
		MODULE *mod = NULL;
		CLASS *oclass = NULL;
		argv++;
		argc--;
		if(strchr(argv[0], ':') == 0){ // no class
			mod = module_load(argv[0],0,NULL);
		} else {
			GLOBALVAR *var=NULL;
			char *cname;
			cname = strchr(argv[0], ':')+1;
			mod = module_load(strtok(argv[0],":"),0,NULL);
			oclass = class_get_class_from_classname(cname);
			if(oclass == NULL){
				output_fatal("Unable to find class '%s' in module '%s'", cname, argv[0]);
				/*	TROUBLESHOOT
					The <b>--modhelp</b> parameter was found on the command line, but
					if was followed by a class specification that isn't valid.
					Verify that the class exists in the module you specified.
				*/
				return FAILED;
			}

			/* dump module globals */
			printf("module %s {\n", mod->name);
			while ((var=global_getnext(var))!=NULL)
			{
				PROPERTY *prop = var->prop;
				char *proptype = class_get_property_typename(prop->ptype);
				if ( strncmp(var->prop->name,mod->name,strlen(mod->name))!=0 )
					continue;
				if ( (prop->access&PA_HIDDEN)==PA_HIDDEN )
					continue;
				if (proptype!=NULL)
				{
					if ( prop->unit!=NULL )
					{
						printf("\t%s %s[%s];", proptype, strrchr(prop->name,':')+1, prop->unit->name);
					}
					else if (prop->ptype==PT_set || prop->ptype==PT_enumeration)
					{
						KEYWORD *key;
						printf("\t%s {", proptype);
						for (key=prop->keywords; key!=NULL; key=key->next)
							printf("%s=%"FMT_INT64"d%s", key->name, key->value, key->next==NULL?"":", ");
						printf("} %s;", strrchr(prop->name,':')+1);
					} 
					else 
					{
						printf("\t%s %s;", proptype, strrchr(prop->name,':')+1);
					}
					if (prop->description!=NULL)
						printf(" // %s%s",prop->flags&PF_DEPRECATED?"(DEPRECATED) ":"",prop->description);
					printf("\n");
				}
			}
			printf("}\n");
		}
		if(mod == NULL){
			output_fatal("module %s is not found",*argv);
			/*	TROUBLESHOOT
				The <b>--modhelp</b> parameter was found on the command line, but
				if was followed by a module specification that isn't valid.
				Verify that the module exists in GridLAB-D's <b>lib</b> folder.
			*/
			return FAILED;
		}
		if(oclass != NULL)
		{
			print_class(oclass);
		}
		else
		{
			CLASS	*oclass;
			pntree	*ctree;
			/* lexographically sort all elements from class_get_first_class & oclass->next */

			oclass=class_get_first_class();
			ctree = (pntree *)malloc(sizeof(pntree));
			
			if(ctree == NULL){
				throw_exception("--modhelp: malloc failure");
				/* TROUBLESHOOT
					The memory allocation needed for module help to function has failed.  Try freeing up system memory and try again.
				 */
			}
			
			ctree->name = oclass->name;
			ctree->oclass = oclass;
			ctree->left = ctree->right = 0;
			
			for(; oclass != NULL; oclass = oclass->next){
				modhelp_alpha(&ctree, oclass);
				//print_class(oclass);
			}

			/* flatten tree */
			print_modhelp_tree(ctree);
		}
	}
	return 1;
}
static int modlist(int arvc, char *argv[])
{
	module_list();
	return 1;
}
static int modtest(int argc, char *argv[])
{
	if (argc>1)
	{
		MODULE *mod = module_load(argv[1],0,NULL);
		if (mod==NULL)
			output_fatal("module %s is not found",argv[1]);
			/*	TROUBLESHOOT
				The <b>--modtest</b> parameter was found on the command line, but
				if was followed by a module specification that isn't valid.
				Verify that the module exists in GridLAB-D's <b>lib</b> folder.
			*/
		else 
		{
			argv++;argc--;
			if (mod->test==NULL)
				output_fatal("module %s does not implement a test routine", argv[0]);
				/*	TROUBLESHOOT
					The <b>--modtest</b> parameter was found on the command line, but
					if was followed by a specification for a module that doesn't
					implement any test procedures.  See the <b>--libinfo</b> command
					line parameter for information on which procedures the
					module supports.
				*/
			else
			{
				output_test("*** modtest of %s beginning ***", argv[0]);
				mod->test(0,NULL);
				output_test("*** modtest of %s ended ***", argv[0]);
			}
		}			
	}
	else
	{
		output_fatal("definition is missing");
		/*	TROUBLESHOOT
			The <b>--modtest</b> parameter was found on the command line, but
			if was not followed by a module specification.  The correct
			syntax is <b>gridlabd --modtest <i>module_name</i></b>.
		*/
		return FAILED;
	}
	return 1;
}
static int test(int argc, char *argv[])
{
	int n=0;
	global_test_mode = TRUE;
	while (argc>1)
	{
		test_request(*++argv);
		argc--;
		n++;
	}
	return n;
}
static int define(int argc, char *argv[])
{
	if (argc>1)
	{
		bool namestate = global_strictnames;
		global_strictnames = FALSE;
		if (global_setvar(*++argv,NULL)==SUCCESS){
			argc--;
		}
		global_strictnames = namestate;
		return 1;
	}
	else
	{
		output_fatal("definition is missing");
		/* TROUBLESHOOT
			The <b>-D</b> or <b>--define</b> command line parameters was given, but
			it was not followed by a variable definition.  The correct syntax
			<b>-D </i>variable</i>=<i>value</i></b> or
			<b>--define </i>variable</i>=<i>value</i></b>
		 */
		return CMDERR;
	}
}
static int globals(int argc, char *argv[])
{
	char *list[65536];
	int i, n=0;
	GLOBALVAR *var = NULL;

	/* load the list into the array */
	while ((var=global_getnext(var))!=NULL)
	{
		if (n<sizeof(list)/sizeof(list[0]))
			list[n++] = var->prop->name;
		else
		{
			output_fatal("--globals has insufficient buffer space to sort globals list");
			return FAILED;
		}
	}

	/* sort the array */
	qsort(list,n,sizeof(list[0]),compare);

	/* output sorted array */
	for (i=0; i<n; i++)
	{
		char buffer[1024];
		var = global_find(list[i]);
		if ( (var->prop->access&PA_HIDDEN)==PA_HIDDEN )
			continue;
		printf("%s=%s;",var->prop->name,global_getvar(var->prop->name,buffer,sizeof(buffer))?buffer:"(error)");
		if (var->prop->description || var->prop->flags&PF_DEPRECATED)
			printf(" // %s%s", (var->prop->flags&PF_DEPRECATED)?"DEPRECATED ":"", var->prop->description?var->prop->description:"");
		printf("\n");
	}
	return 0;
}
static int redirect(int argc, char *argv[])
{
	if (argc>1)
	{
		char buffer[1024]; char *p;
		strcpy(buffer,*++argv); argc--;
		if (strcmp(buffer,"none")==0)
		{} /* used by validate to block default --redirect all behavior */
		else if (strcmp(buffer,"all")==0)
		{
			if (output_redirect("output",NULL)==NULL ||
				output_redirect("error",NULL)==NULL ||
				output_redirect("warning",NULL)==NULL ||
				output_redirect("debug",NULL)==NULL ||
				output_redirect("verbose",NULL)==NULL ||
				output_redirect("profile",NULL)==NULL ||
				output_redirect("progress",NULL)==NULL)
			{
				output_fatal("redirection of all failed");
				/* TROUBLESHOOT
					An attempt to close all standard stream from the
					command line using <b>--redirect all</b> has failed.
					One of the streams cannot be closed.  Try redirecting
					each stream separately until the problem stream is
					identified and the correct the problem with that stream.
				 */
				return FAILED;
			}
		}
		else if ((p=strchr(buffer,':'))!=NULL)
		{
			*p++='\0';
			if (output_redirect(buffer,p)==NULL)
			{
				output_fatal("redirection of %s to '%s' failed: %s",buffer,p, strerror(errno));
				/*	TROUBLESHOOT
					An attempt to redirect a standard stream from the 
					command line using <b>--redirect <i>stream</i>:<i>destination</i></b>
					has failed.  The message should provide an indication of why the
					attempt failed. The remedy will depend on the nature of the problem.
				 */
				return FAILED;
			}
		}
		else if (output_redirect(buffer,NULL)==NULL)
		{
				output_fatal("default redirection of %s failed: %s",buffer, strerror(errno));
				/*	TROUBLESHOOT
					An attempt to close a standard stream from the 
					command line using <b>--redirect <i>stream</i></b>
					has failed.  The message should provide an indication of why the
					attempt failed. The remedy will depend on the nature of the problem.
					
				 */
				return FAILED;
		}
	}
	else
	{
		output_fatal("redirection is missing");
		/*	TROUBLESHOOT
			A <b>--redirect</b> directive on the command line is missing
			its redirection specification.  The correct syntax is
			<b>--redirect <i>stream</i>[:<i>destination</i>]</b>.
		 */
		return FAILED;
	}
	return 1;
}
static int libinfo(int argc, char *argv[])
{
	if (argc-1>0)
	{	argc--;
		module_libinfo(*++argv);
		return CMDOK;
	}
	else
	{
		output_fatal("missing library name");
		/*	TROUBLESHOOT
			The <b>-L</b> or <b>--libinfo</b> command line directive
			was not followed by a module name.  The correct syntax is
			<b>-L <i>module_name</i></b> or <b>--libinfo <i>module_name</i></b>.
		 */
	}
	return CMDERR;
}
static int threadcount(int argc, char *argv[])
{
	if (argc>1)
		global_threadcount = (argc--,atoi(*++argv));
	else
	{
		output_fatal("missing thread count");
		/*	TROUBLESHOOT
			The <b>-T</b> or <b>--threadcount</b> command line directive
			was not followed by a valid number.  The correct syntax is
			<b>-T <i>number</i></b> or <b>--threadcount <i>number</i></b>.
		 */
		return CMDERR;
	}
	return 1;
}
static int output(int argc, char *argv[])
{
	if (argc>1)
	{
		strcpy(global_savefile,(argc--,*++argv));
		return 1;
	}
	else
	{
		output_fatal("missing output file");
		/* TROUBLESHOOT
			The <b>-o</b> or <b>--output</b> command line directive
			was not followed by a valid filename.  The correct syntax is
			<b>-o <i>file</i></b> or <b>--output <i>file</i></b>.
		 */
		return CMDERR;
	}
}
static int environment(int argc, char *argv[])
{
	if (argc>1)
		strcpy(global_environment,(argc--,*++argv));
	else
	{
		output_fatal("environment not specified");
		/*	TROUBLESHOOT
			The <b>-e</b> or <b>--environment</b> command line directive
			was not followed by a valid environment specification.  The
			correct syntax is <b>-e <i>keyword</i></b> or <b>--environment <i>keyword</i></b>.
		 */
		return CMDERR;
	}
	return 1;
}
static int xmlencoding(int argc, char *argv[])
{
	if (argc>1)
	{
		global_xml_encoding = atoi(*++argv);
		argc--;
	}
	else
	{
		output_fatal("xml encoding not specified");
		/*	TROUBLESHOOT
			The <b>--xmlencoding</b> command line directive
			was not followed by a encoding specification.  The
			correct syntax is <b>--xmlencoding <i>keyword</i></b>.
		 */
		return FAILED;
	}
	return 1;
}
static int xsd(int argc, char *argv[])
{
	if (argc>0)
	{
		argc--;
		output_xsd(*++argv);
		return CMDOK;
	}
	else
	{
		MODULE *mod;
		for (mod=module_get_first(); mod!=NULL; mod=mod->next)
			output_xsd(mod->name);
		return 0;
	}
}
static int xsl(int argc, char *argv[])
{
	if (argc-1>0)
	{
		char fname[1024];
		char *p_arg = *++argv;
		char n_args=1;
		char **p_args;
		argc--;
		while (*p_arg++!='\0') if (*p_arg==',')	n_args++;
		p_args = (char**)malloc(sizeof(char*)*n_args);
		p_arg = strtok(*argv,",");
		n_args=0;
		while (p_arg!=NULL)
		{
			p_args[n_args++] = p_arg;
			p_arg = strtok(NULL,",");
		}
		sprintf(fname,"gridlabd-%d_%d.xsl",global_version_major,global_version_minor);
		output_xsl(fname,n_args,p_args);
		return CMDOK;
	}
	else
	{
		output_fatal("module list not specified");
		/*	TROUBLESHOOT
			The <b>--xsl</b> command line directive
			was not followed by a validlist of modules.  The
			correct syntax is <b>--xsl <i>module1</i>[,<i>module2</i>[,...]]</b>.
		 */
		return CMDERR;
	}
}
static int _stream(int argc, char *argv[])
{
	global_streaming_io_enabled = !global_streaming_io_enabled;
	return 0;
}
static int server(int argc, char *argv[])
{
	strcpy(global_environment,"server");
	return 0;
}
static int clearmap(int argc, char *argv[])
{
	sched_clear();
	return 0;
}
static int pstatus(int argc, char *argv[])
{
	sched_init(1);
	sched_print(0);
	return 0;
}
static int pkill(int argc, char *argv[])
{
	if (argc>0)
	{
		argc--;
		sched_pkill(atoi(*++argv));
		return 1;
	}
	else
	{
		output_fatal("processor number not specified");
		/*	TROUBLESHOOT
			The <b>--pkill</b> command line directive
			was not followed by a valid processor number.
			The correct syntax is <b>--pkill <i>processor_number</i></b>.
		 */
		return CMDERR;
	}
}
static int plist(int argc, char *argv[])
{
	sched_init(1);
	sched_print(0);
	return 0;
}
static int pcontrol(int argc, char *argv[])
{
	sched_init(1);
	sched_controller();
	return 0;
}
static int info(int argc, char *argv[])
{
	if ( argc>1 )
	{
		char cmd[1024];
#ifdef WIN32
		sprintf(cmd,"start %s \"%s%s\"", global_browser, global_infourl, argv[1]);
#elif defined(MACOSX)
		sprintf(cmd,"open -a %s \"%s%s\"", global_browser, global_infourl, argv[1]);
#else
		sprintf(cmd,"%s \"%s%s\" & ps -p $! >/dev/null", global_browser, global_infourl, argv[1]);
#endif
		IN_MYCONTEXT output_verbose("Starting browser using command [%s]", cmd);
		if (system(cmd)!=0)
		{
			output_error("unable to start browser");
			return CMDERR;
		}
		else
		{
			IN_MYCONTEXT output_verbose("starting interface");
		}
		return 1;
	}
	else
	{
		output_fatal("info subject not specified");
		/*	TROUBLESHOOT
			The <b>--info</b> command line directive
			was not followed by a valid subject to lookup.
			The correct syntax is <b>--info <i>subject</i></b>.
		 */
		return CMDERR;
	}
}
static int slave(int argc, char *argv[])
{
	char host[256], port[256];

	if ( argc < 2 )
	{
		output_error("slave connection parameters are missing");
		return CMDERR;
	}

	IN_MYCONTEXT output_debug("slave()");
	if(2 != sscanf(argv[1],"%255[^:]:%255s",host,port))
	{
		output_error("unable to parse slave parameters");
	}

	strncpy(global_master,host,sizeof(global_master)-1);
	if ( strcmp(global_master,"localhost")==0 ){
		sscanf(port,"%"FMT_INT64"x",&global_master_port); /* port is actual mmap/shmem */
		global_multirun_connection = MRC_MEM;
	}
	else
	{
		global_master_port = atoi(port);
		global_multirun_connection = MRC_SOCKET;
	}

	if ( FAILED == instance_slave_init() )
	{
		output_error("slave instance init failed for master '%s' connection '%"FMT_INT64"x'", global_master, global_master_port);
		return CMDERR;
	}

	IN_MYCONTEXT output_verbose("slave instance for master '%s' using connection '%"FMT_INT64"x' started ok", global_master, global_master_port);
	return 1;
}

static int slavenode(int argc, char *argv[])
{
	exec_slave_node();
	return CMDOK;
}

static int slave_id(int argc, char *argv[]){
	if(argc < 2){
		output_error("--id requires an ID number argument");
		return CMDERR;
	}
	if(1 != sscanf(argv[1], "%"FMT_INT64"d", &global_slave_id)){
		output_error("slave_id(): unable to read ID number");
		return CMDERR;
	}
	IN_MYCONTEXT output_debug("slave using ID %"FMT_INT64"d", global_slave_id);
	return 1;
}
static int example(int argc, char *argv[])
{
	MODULE *module;
	CLASS *oclass;
	OBJECT *object;
	char modname[1024], classname[1024];
	int n;
	char buffer[65536];
	
	if ( argc < 2 ) 
	{
		output_error("--example requires a module:class argument");
		return CMDERR;
	}
	
	n = sscanf(argv[1],"%1023[A-Za-z_]:%1024[A-Za-z_0-9]",modname,classname);
	if ( n!=2 )
	{
		output_error("--example: %s name is not valid",n==0?"module":"class");
		return CMDERR;
	}
	module = module_load(modname,0,NULL);
	if ( module==NULL )
	{
		output_error("--example: module %d is not found", modname);
		return CMDERR;
	}
	oclass = class_get_class_from_classname(classname);
	if ( oclass==NULL )
	{
		output_error("--example: class %d is not found", classname);
		return CMDERR;
	}
	object = object_create_single(oclass);
	if ( object==NULL )
	{
		output_error("--example: unable to create example object from class %s", classname);
		return CMDERR;
	}
	global_clock = time(NULL);
	output_redirect("error",NULL);
	output_redirect("warning",NULL);
	if ( !object_init(object) )
		output_warning("--example: unable to initialize example object from class %s", classname);
	if ( object_save(buffer,sizeof(buffer),object)>0 )
		output_raw("%s\n", buffer);
	else
		output_warning("no output generated for object");
	return CMDOK;
}
static int mclassdef(int argc, char *argv[])
{
	MODULE *module;
	CLASS *oclass;
	OBJECT *obj;
	char modname[1024], classname[1024];
	int n;
	char buffer[65536];
	PROPERTY *prop;
	int count = 0;

	/* generate the object */
	if ( argc < 2 )
	{
		output_error("--mclassdef requires a module:class argument");
		return CMDERR;
	}
	n = sscanf(argv[1],"%1023[A-Za-z_]:%1024[A-Za-z_0-9]",modname,classname);
        if ( n!=2 )
        {
                output_error("--mclassdef: %s name is not valid",n==0?"module":"class");
                return CMDERR;
        }
        module = module_load(modname,0,NULL);
        if ( module==NULL )
        {
                output_error("--mclassdef: module %d is not found", modname);
                return CMDERR;
        }
        oclass = class_get_class_from_classname(classname);
        if ( oclass==NULL )
        {
                output_error("--mclassdef: class %d is not found", classname);
                return CMDERR;
        }
        obj = object_create_single(oclass);
        if ( obj==NULL )
        {
                output_error("--mclassdef: unable to create mclassdef object from class %s", classname);
                return CMDERR;
        }
        global_clock = time(NULL);
        output_redirect("error",NULL);
        output_redirect("warning",NULL);
        if ( !object_init(obj) )
                output_warning("--mclassdef: unable to initialize mclassdef object from class %s", classname);
	
	/* output the classdef */
	count = sprintf(buffer,"struct('module','%s','class','%s'", modname, classname);
	for ( prop = oclass->pmap ; prop!=NULL && prop->oclass==oclass ; prop=prop->next )
	{
		char temp[1024];
		char *value = object_property_to_string(obj, prop->name, temp, 1023);
		if ( strchr(prop->name,'.')!=NULL )
			continue; /* do not output structures */
		if ( value!=NULL )
                       count += sprintf(buffer+count, ",...\n\t'%s','%s'", prop->name, value);
	}
	count += sprintf(buffer+count,");\n");
	output_raw("%s",buffer);
        return CMDOK;
}
static int locktest(int argc, char *argv[])
{
	test_lock();
	return CMDOK;
}

static int workdir(int argc, char *argv[])
{
	if ( argc<2 )
	{
		output_error("--workdir requires a directory argument");
		return CMDERR;
	}
	strcpy(global_workdir,argv[1]);
	if ( chdir(global_workdir)!=0 )
	{
		output_error("%s is not a valid workdir", global_workdir);
		return CMDERR;
	}
	getcwd(global_workdir,sizeof(global_workdir));
	IN_MYCONTEXT output_verbose("working directory is '%s'", global_workdir);
	return 1;
}

<<<<<<< HEAD
static int printenv(int argc, char *argv[])
{
	system("printenv");
	return CMDOK;
=======
static int origin(int argc, char *argv[])
{
	FILE *fp;
	char originfile[1024];
	if ( find_file("origin.txt",NULL,R_OK,originfile,sizeof(originfile)-1) == NULL )
	{
		IN_MYCONTEXT output_error("origin file not found");
		return CMDERR;
	}
	fp = fopen(originfile,"r");
	if ( fp == NULL )
	{
		IN_MYCONTEXT output_error("unable to open origin file");
		return CMDERR;
	}
	while ( ! feof(fp) )
	{
		char line[1024];
		size_t len = fread(line,sizeof(line[0]),sizeof(line)-1,fp);
		if ( ferror(fp) )
		{
			IN_MYCONTEXT output_error("error reading origin file");
			return CMDERR;
		}
		if ( len >= 0 )
		{
			int old = global_suppress_repeat_messages;
			global_suppress_repeat_messages = 0;
			line[len] = '\0';
			IN_MYCONTEXT output_message("%s",line);
			global_suppress_repeat_messages = old;
		}
	}
	fclose(fp);
	return 1;
>>>>>>> 757e2b7b
}

#include "job.h"
#include "validate.h"

/*********************************************/
/* ADD NEW CMDARG PROCESSORS ABOVE THIS HERE */
/* Then make the appropriate entry in the    */
/* CMDARG structure below                    */
/*********************************************/

static CMDARG main[] = {

	/* NULL,NULL,NULL,NULL, "Section heading */
	{NULL,NULL,NULL,NULL, "Command-line options"},

	/* long_str, short_str, processor_call, arglist_desc, help_desc */
	{"check",		"c",	check,			NULL, "Performs module checks before starting simulation" },
	{"debug",		NULL,	debug,			NULL, "Toggles display of debug messages" },
	{"debugger",	NULL,	debugger,		NULL, "Enables the debugger" },
	{"dumpall",		NULL,	dumpall,		NULL, "Dumps the global variable list" },
	{"mt_profile",	NULL,	mt_profile,		"<n-threads>", "Analyses multithreaded performance profile" },
	{"profile",		NULL,	profile,		NULL, "Toggles performance profiling of core and modules while simulation runs" },
	{"quiet",		"q",	quiet,			NULL, "Toggles suppression of all but error and fatal messages" },
	{"verbose",		"v",	verbose,		NULL, "Toggles output of verbose messages" },
	{"warn",		"w",	warn,			NULL, "Toggles display of warning messages" },
	{"workdir",		"W",	workdir,		NULL, "Sets the working directory" },
	
	{NULL,NULL,NULL,NULL, "Global, environment and module information"},
	{"define",		"D",	define,			"<name>=[<module>:]<value>", "Defines or sets a global (or module) variable" },
	{"globals",		NULL,	globals,		NULL, "Displays a sorted list of all global variables" },
	{"libinfo",		"L",	libinfo,		"<module>", "Displays information about a module" },
	{"printenv",		"E",	printenv,		NULL, "Displays the default environment variables" },

	{NULL,NULL,NULL,NULL, "Information"},
	{"copyright",	NULL,	copyright,		NULL, "Displays copyright" },
	{"license",		NULL,	license,		NULL, "Displays the license agreement" },
	{"version",		"V",	version,		NULL, "Displays the version information" },
	{"setup",		NULL,	setup,			NULL, "Open simulation setup screen" },
	{"origin",		NULL,	origin,			NULL, "Display origin information" },

	{NULL,NULL,NULL,NULL, "Test processes"},
	{"dsttest",		NULL,	dsttest,		NULL, "Perform daylight savings rule test" },
	{"endusetest",	NULL,	endusetest,		NULL, "Perform enduse pseudo-object test" },
	{"globaldump",	NULL,	globaldump,		NULL, "Perform a dump of the global variables" },
	{"loadshapetest", NULL,	loadshapetest,	NULL, "Perform loadshape pseudo-object test" },
	{"locktest",	NULL,	locktest,		NULL, "Perform memory locking test" },
	{"modtest",		NULL,	modtest,		"<module>", "Perform test function provided by module" },
	{"randtest",	NULL,	randtest,		NULL, "Perform random number generator test" },
	{"scheduletest", NULL,	scheduletest,	NULL, "Perform schedule pseudo-object test" },	
	{"test",		NULL,	test,			"<module>", "Perform unit test of module (deprecated)" },
	{"testall",		NULL,	testall,		"=<filename>", "Perform tests of modules listed in file" },
	{"unitstest",	NULL,	unitstest,		NULL, "Perform unit conversion system test" },
	{"validate",	NULL,	validate,		"...", "Perform model validation check" },

	{NULL,NULL,NULL,NULL, "File and I/O Formatting"},
	{"kml",			NULL,	kml,			"[=<filename>]", "Output to KML (Google Earth) file of model (only supported by some modules)" },
	{"stream",		NULL,	_stream,		NULL, "Toggles streaming I/O" },
	{"sanitize",	NULL,	sanitize,		"<options> <indexfile> <outputfile>", "Output a sanitized version of the GLM model"},
	{"xmlencoding",	NULL,	xmlencoding,	"8|16|32", "Set the XML encoding system" },
	{"xmlstrict",	NULL,	xmlstrict,		NULL, "Toggle strict XML formatting (default is enabled)" },
	{"xsd",			NULL,	xsd,			"[module[:class]]", "Prints the XSD of a module or class" },
	{"xsl",			NULL,	xsl,			"module[,module[,...]]]", "Create the XSL file for the module(s) listed" },

	{NULL,NULL,NULL,NULL, "Help"},
	{"help",		"h",		help,		NULL, "Displays command line help" },
	{"info",		NULL,		info,		"<subject>", "Obtain online help regarding <subject>"},
	{"modhelp",		NULL,		modhelp,	"module[:class]", "Display structure of a class or all classes in a module" },
	{"modlist",		NULL,		modlist,	NULL, "Display list of available modules"},
	{"example",		NULL,		example,	"module:class", "Display an example of an instance of the class after init" },
	{"mclassdef",		NULL,		mclassdef,	"module:class", "Generate Matlab classdef of an instance of the class after init" },

	{NULL,NULL,NULL,NULL, "Process control"},
	{"pidfile",		NULL,	pidfile,		"[=<filename>]", "Set the process ID file (default is gridlabd.pid)" },
	{"threadcount", "T",	threadcount,	"<n>", "Set the maximum number of threads allowed" },
	{"job",			NULL,	job,			"...", "Start a job"},

	{NULL,NULL,NULL,NULL, "System options"},
	{"avlbalance",	NULL,	avlbalance,		NULL, "Toggles automatic balancing of object index" },
	{"bothstdout",	NULL,	bothstdout,		NULL, "Merges all output on stdout" },
	{"check_version", NULL,	_check_version,	NULL, "Perform online version check to see if any updates are available" },
	{"compile",		"C",	compile,		NULL, "Toggles compile-only flags" },
	{"environment",	"e",	environment,	"<appname>", "Set the application to use for run environment" },
	{"output",		"o",	output,			"<file>", "Enables save of output to a file (default is gridlabd.glm)" },
	{"pause",		NULL,	pauseatexit,			NULL, "Toggles pause-at-exit feature" },
	{"relax",		NULL,	relax,			NULL, "Allows implicit variable definition when assignments are made" },

	{NULL,NULL,NULL,NULL, "Server mode"},
	{"server",		NULL,	server,			NULL, "Enables the server"},
	{"clearmap",	NULL,	clearmap,		NULL, "Clears the process map of defunct jobs (deprecated form)" },
	{"pclear",		NULL,	clearmap,		NULL, "Clears the process map of defunct jobs" },
	{"pcontrol",	NULL,	pcontrol,		NULL, "Enters process controller" },
	{"pkill",		NULL,	pkill,			"<procnum>", "Kills a run on a processor" },
	{"plist",		NULL,	plist,			NULL, "List runs on processes" },
	{"pstatus",		NULL,	pstatus,		NULL, "Prints the process list" },
	{"redirect",	NULL,	redirect,		"<stream>[:<file>]", "Redirects an output to stream to a file (or null)" },
	{"server_portnum", "P", server_portnum, NULL, "Sets the server port number (default is 6267)" },
	{"server_inaddr", NULL, server_inaddr,	NULL, "Sets the server interface address (default is INADDR_ANY, any interface)"},
	{"slave",		NULL,	slave,			"<master>", "Enables slave mode under master"},
	{"slavenode",	NULL,	slavenode,		NULL, "Sets a listener for a remote GridLAB-D call to run in slave mode"},
	{"id",			NULL,	slave_id,		"<idnum>", "Sets the ID number for the slave to inform its using to the master"},
};

int cmdarg_runoption(const char *value)
{
	int i, n;
	char option[64], params[1024]="";
	if ( (n=sscanf(value,"%63s %1023[^\n]", option,params))>0 )
	{
		for ( i=0 ; i<sizeof(main)/sizeof(main[0]) ; i++ )
		{
			if ( main[i].lopt!=NULL && strcmp(main[i].lopt,option)==0 )
				return main[i].call(n,(void*)&params);
		}
	}
	return 0;
}

static int help(int argc, char *argv[])
{
	int i;
	int old = global_suppress_repeat_messages;
	size_t indent = 0;
	global_suppress_repeat_messages = 0;
	output_message("Syntax: gridlabd [<options>] file1 [file2 [...]]");

	for ( i=0 ; i<sizeof(main)/sizeof(main[0]) ; i++ )
	{
		CMDARG arg = main[i];
		size_t len = (arg.sopt?strlen(arg.sopt):0) + (arg.lopt?strlen(arg.lopt):0) + (arg.args?strlen(arg.args):0);
		if (len>indent) indent = len;
	}

	for ( i=0 ; i<sizeof(main)/sizeof(main[0]) ; i++ )
	{
		CMDARG arg = main[i];

		/* if this entry is a heading */
		if ( arg.lopt==NULL && arg.sopt==NULL && arg.call==NULL && arg.args==NULL)
		{
			size_t l = strlen(arg.desc);
			char buffer[1024];
			memset(buffer,0,1024);
			while ( l-->0 )
				buffer[l] = '-';
			output_message("");
			output_message("%s", arg.desc);
			output_message("%s", buffer);
		}
		else 
		{
			char buffer[1024] = "  ";
			if ( arg.lopt ) 
			{
				strcat(buffer,"--");
				strcat(buffer,arg.lopt);
			}
			if ( arg.sopt )
			{
				if ( arg.lopt )
					strcat(buffer,"|");
				strcat(buffer,"-");
				strcat(buffer,arg.sopt);
			}
			if ( arg.args==NULL || ( arg.args[0]!='=' && strncmp(arg.args,"[=",2)!=0 ) )
				strcat(buffer," ");
			if ( arg.args )
			{
				strcat(buffer,arg.args);
				strcat(buffer," ");
			}
			while ( strlen(buffer) < indent+8 )
				strcat(buffer," ");
			strcat(buffer,arg.desc);
			output_message("%s", buffer);
		}
	}
	global_suppress_repeat_messages = old;
	return 0;
}

/** Load and process the command-line arguments
	@return a STATUS value

	Arguments are processed immediately as they are seen.  This means that
	models are loaded when they are encountered, and in relation to the
	other flags.  Thus
	@code
	gridlabd --warn model1 --warn model2
	@endcode
	will load \p model1 with warnings on, and \p model2 with warnings off.
 **/
STATUS cmdarg_load(int argc, /**< the number of arguments in \p argv */
				   char *argv[]) /**< a list pointers to the argument string */
{
	STATUS status = SUCCESS;

	/* special case for no args */
	if (argc==1)
		return no_cmdargs();

	/* process command arguments */
	while (argv++,--argc>0)
	{
		int found = 0;
		int i;
		for ( i=0 ; i<sizeof(main)/sizeof(main[0]) ; i++ )
		{
			CMDARG arg = main[i];
			char tmp[1024];
			sprintf(tmp,"%s=",arg.lopt);
			if ( ( arg.sopt && strncmp(*argv,"-",1)==0 && strcmp((*argv)+1,arg.sopt)==0 ) 
			  || ( arg.lopt && strncmp(*argv,"--",2)==0 && strcmp((*argv)+2,arg.lopt)==0 ) 
			  || ( arg.lopt && strncmp(*argv,"--",2)==0 && strncmp((*argv)+2,tmp,strlen(tmp))==0 ) )
			{
				int n = arg.call(argc,argv);
				switch (n) {
				case CMDOK:
					return status;
				case CMDERR:
					return FAILED;
				default:
					found = 1;
					argc -= n;
					argv += n;
				}
				break;
			}
		}

		/* cmdarg not processed */
		if ( !found )
		{
			/* file name */
			if (**argv!='-')
			{
				if (global_test_mode)
					output_warning("file '%s' ignored in test mode", *argv);
					/* TROUBLESHOOT
					   This warning is caused by an attempt to read an input file in self-test mode.  
					   The use of self-test model precludes reading model files.  Try running the system
					   in normal more or leaving off the model file name.
					 */
				else {
					clock_t start = clock();

					/* preserve name of first model only */
					if (strcmp(global_modelname,"")==0)
						strcpy(global_modelname,*argv);

					if (!loadall(*argv))
						status = FAILED;
					loader_time += clock() - start;
				}
			}

			/* send cmdarg to modules */
			else
			{
				int n = module_cmdargs(argc,argv);
				if (n==0)
				{
					output_error("command line option '%s' is not recognized",*argv);
					/* TROUBLESHOOT
						The command line option given is not valid where it was found.
						Check the command line for correct syntax and order of options.
					 */
					status = FAILED;
				}
			}			
		}
	}
	return status;
}

/**@}**/<|MERGE_RESOLUTION|>--- conflicted
+++ resolved
@@ -1213,12 +1213,12 @@
 	return 1;
 }
 
-<<<<<<< HEAD
 static int printenv(int argc, char *argv[])
 {
 	system("printenv");
 	return CMDOK;
-=======
+}
+
 static int origin(int argc, char *argv[])
 {
 	FILE *fp;
@@ -1254,7 +1254,6 @@
 	}
 	fclose(fp);
 	return 1;
->>>>>>> 757e2b7b
 }
 
 #include "job.h"
