--- conflicted
+++ resolved
@@ -321,17 +321,7 @@
 			The system has run out of memory and is unable to create the object requested.  Try freeing up system memory and try again.
 		 */
 	}
-<<<<<<< HEAD
 	memset(obj, 0, sz+oclass->size);
-=======
-
-	memset(obj, 0, sz);
-	if ( oclass->defaults != NULL )
-		memcpy(obj+1, oclass->defaults, oclass->size);
-	else
-		memset(obj+1, 0, oclass->size);
-	tp_next %= tp_count;
->>>>>>> 675eee89
 
 	obj->id = next_object_id++;
 	obj->oclass = oclass;
