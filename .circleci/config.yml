version: 2
jobs:
  build:
    docker:
<<<<<<< HEAD
      - image: slacgismo/gridlabd_circleci_base:latest
=======
      - image: slacgismo/gridlabd_circleci_base:200407
>>>>>>> 5be51dc9
    steps:
      - checkout   
      - run:
          name: Install needed tools (TODO add to base image)
          command: |
            cd /tmp
            wget -q https://dl.influxdata.com/influxdb/releases/influxdb_1.7.9_amd64.deb
            sudo dpkg -i influxdb_1.7.9_amd64.deb
            sudo pip3 -q install Pillow
            sudo apt-get install cmake -y
            cd /home/circleci/project/third_party
            tar xfz armadillo-7.800.1.tar.gz 2>/dev/null
            cd armadillo-7.800.1
            cmake .
            make
      - run:
          name: Build gridlabd
          command: |
            sudo /usr/bin/influxd run 1>/tmp/influxd.log 2>/tmp/influxd.err &
            sleep 5
            cd /home/circleci/project
            autoreconf -isf
            ./configure
            sudo make -j16 install-validate
      - store_artifacts:
          path: /home/circleci/project/validate.txt
          destination: /gridlabd/validate.txt
      - store_artifacts:
          path: /home/circleci/project/validate-output.tar.gz
          destination: validate-output.tar.gz
          when: on_fail
      - store_artifacts:
          path: /tmp/influxd.log
          destination: /server/influxd.log
          when: on_fail
      - store_artifacts:
          path: /tmp/influxd.err
          destination: /server/influxd.err
          when: on_fail<|MERGE_RESOLUTION|>--- conflicted
+++ resolved
@@ -2,11 +2,7 @@
 jobs:
   build:
     docker:
-<<<<<<< HEAD
-      - image: slacgismo/gridlabd_circleci_base:latest
-=======
       - image: slacgismo/gridlabd_circleci_base:200407
->>>>>>> 5be51dc9
     steps:
       - checkout   
       - run:
